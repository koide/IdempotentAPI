--- conflicted
+++ resolved
@@ -26,14 +26,9 @@
             _lockedValue = valueToLock;
         }
 
-<<<<<<< HEAD
-            LockDisposeTracker? disposeTracker;
-            lock (localLocker)
-=======
         public static async Task<InProcessAccessLock> CreateAsync(string valueToLock)
         {
             var disposeTracker = lockValueMapper.AddOrUpdate(valueToLock, (_) => new LockDisposeTracker(), (_, disposeTracker) => disposeTracker with
->>>>>>> 8c69abb1
             {
                 Count = disposeTracker.Count + 1
             });
